Package: OPI
Type: Package
Title: Open Perimetry Interface
<<<<<<< HEAD
Version: 2.10.0
Date: 2022-01-23
=======
Version: 2.9.5
Date: 2022-01-28
>>>>>>> 5f9c8bbc
Authors@R: c(
    person("Andrew","Turpin",email="aturpin@unimelb.edu.au",role=c("cre","aut","cph")),
    person("David","Lawson",role=c("ctb","cph")),
    person("Matthias","Muller",role="ctb"),
    person("Jonathan","Dennis",role=c("ctb","cph")),
    person("Astrid","Zeman",role="ctb"),
    person("Ivan","Marin-Franch",role="ctb"))
Author: Andrew Turpin [cre, aut, cph], David Lawson [ctb, cph], Matthias Muller [ctb], Jonathan Dennis [ctb, cph], Astrid Zeman [ctb], Ivan Marin-Franch [ctb]
Maintainer: Andrew Turpin <aturpin@unimelb.edu.au>
Description: Implementation of the Open Perimetry Interface (OPI) for simulating and controlling visual field machines using R. The OPI is a standard for interfacing with visual field testing machines (perimeters). It specifies basic functions that allow many visual field tests to be constructed. As of October 2017 it is fully implemented on the Octopus 900 and partially on the Heidelberg Edge Perimeter, the Kowa AP 7000, the CrewT imo and the Centervue Compass. It also has a cousin: the R package 'visualFields', which has tools for analysing and manipulating visual field data.
License: GPL-3
URL: https://people.eng.unimelb.edu.au/aturpin/opi/index.html
Depends: methods
LazyData: true
Encoding: UTF-8
RoxygenNote: 7.1.2
Collate: OPI-package.r opi.r compassClient.r displayClient.r daydreamClient.r dbTocd.r fourTwo.r full_threshold.r imoClient.r kowaAP7000Client.r mocs.r octopus600.r octopus900Client.r pix2deg.r phoneVR.r simDisplay.r simG.r simH.r simH_RT.r simNo.r simYes.r zest.r data-RtDbUnits.r data-RtSigmaUnits.r opiKineticStimulus.r opiStaticStimulus.r opiTemporalStimulus.r<|MERGE_RESOLUTION|>--- conflicted
+++ resolved
@@ -1,13 +1,8 @@
 Package: OPI
 Type: Package
 Title: Open Perimetry Interface
-<<<<<<< HEAD
 Version: 2.10.0
-Date: 2022-01-23
-=======
-Version: 2.9.5
 Date: 2022-01-28
->>>>>>> 5f9c8bbc
 Authors@R: c(
     person("Andrew","Turpin",email="aturpin@unimelb.edu.au",role=c("cre","aut","cph")),
     person("David","Lawson",role=c("ctb","cph")),
